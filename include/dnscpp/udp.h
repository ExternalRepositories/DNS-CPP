/**
 *  Udp.h
 *
 *  Internal class that implements a UDP socket over which messages
 *  can be sent to nameservers. You normally do not have to construct
 *  this class in user space, it is used internally by the Context class.
 *
 *  @author Emiel Bruijntjes <emiel.bruijntjes@copernica.com>
 *  @copyright 2020 - 2021 Copernica BV
 */

/**
 *  Include guard
 */
#pragma once

/**
 *  Dependencies
 */
#include <vector>
#include <algorithm>
#include <stdlib.h>
#include <sys/socket.h>
#include "monitor.h"
#include "watchable.h"
#include "inbound.h"
#include <list>
#include <string>

/**
 *  Begin of namespace
 */
namespace DNS {

/**
 *  Forward declarations
 */
class Core;
class Query;
class Loop;
class Ip;
class Response;
class Processor;

/**
 *  Class definition
 */
<<<<<<< HEAD
class Udp
=======
class Udp : private Monitor, private Watchable, private Inbound
>>>>>>> 4f4a09cb
{
public:
    /**
     *  Interface to be implemented by the parent
     */
    class Handler
    {
    public:
        /**
         *  Method that is called when the udp socket has a buffer available
         *  @param  udp     the reporting socket
         */
        virtual void onBuffered(Udp *udp) = 0;
    };
<<<<<<< HEAD
    
private:
=======

private:
    /**
     *  Pointer to our parent object
     *  @var Handler
     */
    Handler *_handler;

>>>>>>> 4f4a09cb
    /**
     *  event loop
     *  @var Loop*
     */
    Loop *_loop;

    /**
     *  The object that is interested in handling responses
     *  @var Handler*
     */
    Handler *_handler;

    /**
     *  Private helper struct to represent a socket
     */
    struct Socket final : private Monitor
    {
        /**
         *  Pointer to a Udp object
         *  @var Udp*
         */
        Udp *parent = nullptr;

        /**
         *  User space identifier of this monitor
         *  @var void *
         */
        void *identifier = nullptr;

        /**
         *  The filedescriptor of the socket
         *  @var int
         */
        int fd = -1;

        /**
         *  Constructor does nothing but store a pointer to a Udp object.
         *  Sockets are opened lazily
         *  @param parent
         */
        Socket(Udp *parent);

        /**
         *  Closes the file descriptor
         */
        ~Socket();

        /**
         *  Check whether this socket has a valid file descriptor
         *  @return bool
         */
        bool valid() const noexcept { return fd > 0; }

        /**
         *  Implements the Monitor interface
         */
        void notify() override;

        /**
         *  Send a query over this socket
         *  @param  ip IP address to send to. The port is always assumed to be 53.
         *  @param  query  The query
         *  @return bool
         */
        bool send(const Ip &ip, const Query &query);

        /**
         *  Send a query to a certain nameserver
         *  @param  address     target address
         *  @param  size        size of the address
         *  @param  query       query to send
         *  @return bool
         */
        bool send(const struct sockaddr *address, size_t size, const Query &query);

        /**
         *  Open the socket
         *  @param  version     IPv4 or IPv6. You must ensure this stays consistent over multiple requests (@todo)
         *  @param  buffersize  The buffersize
         *  @return bool
         */
        bool open(int version, int buffersize);

        /**
         *  Close the socket
         *  @return bool
         */
        bool close();

        /**
         *  Helper method to set an integer socket option
         *  @param  optname
         *  @param  optval
         */
        int setintopt(int optname, int32_t optval);
    };

    /**
<<<<<<< HEAD
     *  Socket needs access to the loop and the buffersize
     */
    friend class Socket;
=======
     *  All the buffered responses that came in 
     *  @var std::list
     */
    std::list<std::pair<Ip,std::basic_string<unsigned char>>> _responses;

    /**
     *  Helper method to set an integer socket option
     *  @param  optname
     *  @param  optval
     */
    int setintopt(int optname, int32_t optval);
>>>>>>> 4f4a09cb

    /**
     *  Collection of all sockets
     *  @var std::vector<Socket>
     */
    std::vector<Socket> _sockets;

    /**
     *  The next socket to use for sending a new query
     *  @var size_t
     */
    size_t _current = 0;

    /**
     *  Size of the send and receive buffer. If set to zero, default
     *  will be kept. This is limited by the system maximum (wmem_max and rmem_max)
     *  @var size_t
     */
    int32_t _buffersize = 0;

    /**
     *  Close the socket (this is useful if you do not expect incoming data anymore)
     *  The socket will be automatically opened if you start sending to it
     */
    virtual void close() override;

    /**
     *  Remember that a certain response was received (so that we can process it later,
     *  when we have time for that, we now want to buffer the incoming messages fast)
     *  @param  addr        the nameserver from which this message came
     *  @param  response    response buffer
     *  @param  size        buffer size
     */
    void schedule(const struct sockaddr *addr, const unsigned char *response, size_t size);


public:
    /**
     *  Constructor
     *  @param  loop        event loop
<<<<<<< HEAD
     *  @param  handler     object that will receive all incoming responses
     *  @param  socketcount number of UDP sockets to keep open
     *  @param  buffersize  send & receive buffer size of each UDP socket
=======
     *  @param  handler     parent object
>>>>>>> 4f4a09cb
     *  @throws std::runtime_error
     */
    Udp(Loop *loop, Handler *handler, size_t socketcount = 1, int buffersize = 0);

    /**
     *  No copying
     *  @param  that
     */
    Udp(const Udp &that) = delete;
        
    /**
     *  Destructor
     */
    virtual ~Udp() = default;

    /**
     *  Send a query to the socket
     *  Watch out: you need to be consistent in calling this with either ipv4 or ipv6 addresses
<<<<<<< HEAD
     *  @param  ip      IP address of the target nameserver
     *  @param  query   the query to send
     *  @return bool
     */
    bool send(const Ip &ip, const Query &query);

    /**
     *  Close all sockets
     *  @todo: this method should disappear
     */
    void close();
=======
     *  @param  ip          IP address of the target nameserver
     *  @param  query       the query to send
     *  @param  buffersize  strange parameter
     *  @return Inbound     the inbound object over which the message is sent
     * 
     *  @todo   buffersize is strange
     */
    Inbound *send(const Ip &ip, const Query &query, int buffersize);

    /**
     *  Deliver messages that have already been received and buffered to their appropriate processor
     *  @param  size_t      max number of calls to userspace
     *  @return size_t      number of processed answers
     */
    size_t deliver(size_t maxcalls);

    /**
     *  Is the socket now readable?
     *  @return bool
     */
    bool readable() const;
    
    /**
     *  Does the socket have an inbound buffer (meaning: is there a backlog of unprocessed messages?)
     *  @return bool
     */
    bool buffered() const { return !_responses.empty(); }
>>>>>>> 4f4a09cb
};
    
/**
 *  End of namespace
 */
}<|MERGE_RESOLUTION|>--- conflicted
+++ resolved
@@ -45,11 +45,7 @@
 /**
  *  Class definition
  */
-<<<<<<< HEAD
-class Udp
-=======
-class Udp : private Monitor, private Watchable, private Inbound
->>>>>>> 4f4a09cb
+class Udp : private Watchable, private Inbound
 {
 public:
     /**
@@ -64,19 +60,8 @@
          */
         virtual void onBuffered(Udp *udp) = 0;
     };
-<<<<<<< HEAD
-    
+
 private:
-=======
-
-private:
-    /**
-     *  Pointer to our parent object
-     *  @var Handler
-     */
-    Handler *_handler;
-
->>>>>>> 4f4a09cb
     /**
      *  event loop
      *  @var Loop*
@@ -139,9 +124,10 @@
          *  Send a query over this socket
          *  @param  ip IP address to send to. The port is always assumed to be 53.
          *  @param  query  The query
-         *  @return bool
-         */
-        bool send(const Ip &ip, const Query &query);
+         *  @param  buffersize
+         *  @return whether it got sent
+         */
+        bool send(const Ip &ip, const Query &query, int32_t buffersize);
 
         /**
          *  Send a query to a certain nameserver
@@ -158,13 +144,13 @@
          *  @param  buffersize  The buffersize
          *  @return bool
          */
-        bool open(int version, int buffersize);
+        bool open(int version, int32_t buffersize);
 
         /**
          *  Close the socket
          *  @return bool
          */
-        bool close();
+        void close();
 
         /**
          *  Helper method to set an integer socket option
@@ -175,23 +161,9 @@
     };
 
     /**
-<<<<<<< HEAD
      *  Socket needs access to the loop and the buffersize
      */
     friend class Socket;
-=======
-     *  All the buffered responses that came in 
-     *  @var std::list
-     */
-    std::list<std::pair<Ip,std::basic_string<unsigned char>>> _responses;
-
-    /**
-     *  Helper method to set an integer socket option
-     *  @param  optname
-     *  @param  optval
-     */
-    int setintopt(int optname, int32_t optval);
->>>>>>> 4f4a09cb
 
     /**
      *  Collection of all sockets
@@ -199,6 +171,21 @@
      */
     std::vector<Socket> _sockets;
 
+    struct BufferedResponse final
+    {
+        Ip ip;
+        std::basic_string<unsigned char> buffer;
+        Socket *socket;
+
+        BufferedResponse(const sockaddr *from, const unsigned char *buf, int size, Socket *socket) : ip(from), buffer(buf, size), socket(socket) {}
+    };
+
+    /**
+     *  All the buffered responses that came in
+     *  @var std::list
+     */
+    std::list<BufferedResponse> _responses;
+
     /**
      *  The next socket to use for sending a new query
      *  @var size_t
@@ -206,42 +193,20 @@
     size_t _current = 0;
 
     /**
-     *  Size of the send and receive buffer. If set to zero, default
-     *  will be kept. This is limited by the system maximum (wmem_max and rmem_max)
-     *  @var size_t
-     */
-    int32_t _buffersize = 0;
-
-    /**
-     *  Close the socket (this is useful if you do not expect incoming data anymore)
-     *  The socket will be automatically opened if you start sending to it
-     */
-    virtual void close() override;
-
-    /**
-     *  Remember that a certain response was received (so that we can process it later,
-     *  when we have time for that, we now want to buffer the incoming messages fast)
-     *  @param  addr        the nameserver from which this message came
-     *  @param  response    response buffer
-     *  @param  size        buffer size
-     */
-    void schedule(const struct sockaddr *addr, const unsigned char *response, size_t size);
-
+     *  Close all sockets
+     *  @todo: this method should disappear
+     */
+    void close() override;
 
 public:
     /**
      *  Constructor
      *  @param  loop        event loop
-<<<<<<< HEAD
      *  @param  handler     object that will receive all incoming responses
      *  @param  socketcount number of UDP sockets to keep open
-     *  @param  buffersize  send & receive buffer size of each UDP socket
-=======
-     *  @param  handler     parent object
->>>>>>> 4f4a09cb
      *  @throws std::runtime_error
      */
-    Udp(Loop *loop, Handler *handler, size_t socketcount = 1, int buffersize = 0);
+    Udp(Loop *loop, Handler *handler, size_t socketcount = 1);
 
     /**
      *  No copying
@@ -257,27 +222,14 @@
     /**
      *  Send a query to the socket
      *  Watch out: you need to be consistent in calling this with either ipv4 or ipv6 addresses
-<<<<<<< HEAD
-     *  @param  ip      IP address of the target nameserver
-     *  @param  query   the query to send
-     *  @return bool
-     */
-    bool send(const Ip &ip, const Query &query);
-
-    /**
-     *  Close all sockets
-     *  @todo: this method should disappear
-     */
-    void close();
-=======
      *  @param  ip          IP address of the target nameserver
      *  @param  query       the query to send
      *  @param  buffersize  strange parameter
      *  @return Inbound     the inbound object over which the message is sent
-     * 
+     *
      *  @todo   buffersize is strange
      */
-    Inbound *send(const Ip &ip, const Query &query, int buffersize);
+    Inbound *send(const Ip &ip, const Query &query, int32_t buffersize);
 
     /**
      *  Deliver messages that have already been received and buffered to their appropriate processor
@@ -291,13 +243,12 @@
      *  @return bool
      */
     bool readable() const;
-    
+
     /**
      *  Does the socket have an inbound buffer (meaning: is there a backlog of unprocessed messages?)
      *  @return bool
      */
     bool buffered() const { return !_responses.empty(); }
->>>>>>> 4f4a09cb
 };
     
 /**
