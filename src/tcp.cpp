/**
 *  Tcp.cpp
 * 
 *  Implementation file for the Tcp class
 * 
 *  @author Emiel Bruijntjes <emiel.bruijntjes@copernica.com>
 *  @copyright 2021 Copernica BV
 */

/**
 *  Dependencies
 */
#include "../include/dnscpp/tcp.h"
#include "../include/dnscpp/loop.h"
#include "../include/dnscpp/query.h"
#include "../include/dnscpp/watcher.h"
<<<<<<< HEAD
#include "../include/dnscpp/query.h"
=======
#include "../include/dnscpp/processor.h"
>>>>>>> 54ef71a8
#include "blocking.h"
#include "connector.h"
#include <cassert>

/**
 *  Begin of namespace
 */
namespace DNS {

/**
 *  Constructor
 *  @param  loop        user space event loop
 *  @param  ip          the IP to connect to
 *  @param  handler     parent object
 *  @throws std::runtime_error
 */
Tcp::Tcp(Loop *loop, const Ip &ip, Socket::Handler *handler) : 
    Socket(handler),
    _loop(loop), _ip(ip),
    _fd(socket(ip.version() == 6 ? AF_INET6 : AF_INET, SOCK_STREAM | SOCK_NONBLOCK | SOCK_CLOEXEC, 0))
{
    // check if the socket was correctly created
    if (_fd < 0) throw std::runtime_error("failed to create socket");

    // we are going to set the nodelay flag to enforce that all data is immediately sent
    int nodelay = true;

    // set the option
    setsockopt(_fd, IPPROTO_TCP, TCP_NODELAY, &nodelay, sizeof(int));
    
    // connect the socket
    if (!connect(ip, 53)) { ::close(_fd); throw std::runtime_error("failed to connect"); }
    
    // now that we are sure to no longer throw, we can do the things that are cleanup in 
    // the destructor, start with monitoring the filedescriptor, we monitor for writability
    // to wait until the socket is connected
    _identifier = _loop->add(_fd, 2, this);
}
    
/**
 *  Destructor
 */
Tcp::~Tcp()
{
    // pass on to the loop
    if (_identifier) _loop->remove(_identifier, _fd, this);

    // close the socket
    ::close(_fd);
}

/**
 *  Helper function to make a connection
 *  @param  address     the address to connect to
 *  @param  size        size of the address structure
 *  @return bool
 */
bool Tcp::connect(struct sockaddr *address, size_t size)
{
    // make the connection
    auto result = ::connect(_fd, address, size);
    
    // check for success
    return result == 0 || errno == EINPROGRESS || errno == EWOULDBLOCK;
}

/**
 *  Helper function to make a connection
 *  @param  ip
 *  @param  port
 *  @return bool
 */
bool Tcp::connect(const Ip &ip, uint16_t port)
{
    // should we bind in the ipv4 or ipv6 fashion?
    if (ip.version() == 6)
    {
        // structure to initialize
        struct sockaddr_in6 info;

        // fill the members
        info.sin6_family = AF_INET6;
        info.sin6_port = htons(port);
        info.sin6_flowinfo = 0;
        info.sin6_scope_id = 0;

        // copy the address
        memcpy(&info.sin6_addr, (const struct in6_addr *)ip, sizeof(struct in6_addr));

        // connect
        return connect((struct sockaddr *)&info, sizeof(struct sockaddr_in6));
    }
    else
    {
        // structure to initialize
        struct sockaddr_in info;

        // fill the members
        info.sin_family = AF_INET;
        info.sin_port = htons(port);

        // copy the address
        memcpy(&info.sin_addr, (const struct in_addr *)ip, sizeof(struct in_addr));

        // connect
        return connect((struct sockaddr *)&info, sizeof(struct sockaddr_in));
    }
}


/**
 *  The error state of the socket -- this can be used to check whether the socket is 
 *  connected, only meaningful for non-blocking sockets
 *  @return int
 */
int Tcp::error() const
{
    // find out the socket error
    int error; unsigned int length = sizeof(int);
    
    // check the error
    if (getsockopt(_fd, SOL_SOCKET, SO_ERROR, &error, &length) < 0) return errno;

    // return the error
    return error;
}

/**
 *  Send a full query
 *  This is a blocking operation. Although it would have been better to make this
 *  non-blocking operation, it would make the code more complex and in reality we
 *  only send small messages over the socket, so we do not expect any buffering to
 *  take place anyway - so we have kept the code simple
 *  @param  query       the query to send
 *  @return Inbound     the object to which you can subscribe for responses
 */
Inbound *Tcp::send(const Query &query)
{
<<<<<<< HEAD
    // check if this query id is inflight
    if (_queryids.count(query.id()))
    {
        // it's already inflight. we'll put it in a queue to be sent later
        _awaiting.emplace(query.id(), query);

        // We'll pretend everything went OK. If it later turns out we couldn't
        // send it after all, we'll enter the `fail()` method.
        return this;
    }

    // this query is not inflight, let's remember that it is in fact in flight (if it succeeds)
    if (auto *inbound = sendimpl(query)) return _queryids.insert(query.id()), inbound;

    // we failed
    return nullptr;
}

/**
 *  Blocking send this query
 *  @param  query  The query
 *  @return this or nullptr if something went wrong
 */
Inbound *Tcp::sendimpl(const Query &query)
{
=======
    // @todo see https://tools.ietf.org/html/rfc7766#section-7
    // We MUST avoid having duplicate ID's that are active on the same connection,
    // for example by delaying queries with identical ids until earlier queries are ready
    
    // if the connection was already lost in the meantime
    if (_state != State::connected) return nullptr;
    
>>>>>>> 54ef71a8
    // make the socket blocking
    Blocking blocking(_fd);

    // the first two bytes should contain the message size
    uint16_t size = htons(query.size());

    // send the size
    auto result1 = ::send(_fd, &size, sizeof(size), MSG_NOSIGNAL | MSG_MORE);

    // was this a success?
    if (result1 < 2) return nullptr;

    // now send the entire query
    auto result2 = ::send(_fd, query.data(), query.size(), MSG_NOSIGNAL);

    // report the result
    return result2 >= (ssize_t)query.size() ? this : nullptr;
}

/**
 *  Number of bytes that we expect in the next read operation
 *  @return size_t
 */
size_t Tcp::expected() const
{
    // if we have not yet received the first two bytes, we expect those first
    switch (_transferred) {
    case 0:     return sizeof(uint16_t);
    case 1:     return sizeof(uint16_t) - 1;
    default:    return _size - (_transferred - sizeof(uint16_t));
    }
}

/**
 *  Upgrate the socket from a _connecting_ socket to a _connected_ socket
 */
void Tcp::upgrade()
{
    // is the socket now connected?
    if (error() != 0) return fail(State::failed);
    
    // the connection succeeded
    _state = State::connected;

    // we no longer monitor for writability, but for readability instead
    _loop->update(_identifier, _fd, 1, this);
    
    // In theory we should call '_handler->onBuffered()', which is conceptually more 
    // correct because it will trigger the lookups via the procedure in Core, and Core
    // can keep its internal counters of the number of running procedures up-to-date.
    // However, because we KNOW that _connector->onConnected() does not trigger any 
    // callbacks to user-space it is harmless and faster if we call that directly
    for (auto *connector : _connectors) connector->onConnected(_ip, this);
    
    // reset the connectors
    _connectors.clear();
}

/**
 *  Mark the connection as failed
 *  @param  state       the new state
 */
void Tcp::fail(const State &state)
{
    // we can stop monitoring the socket
    _loop->remove(_identifier, _fd, this); 
    
    // reset the identifier
    _identifier = nullptr;
    
<<<<<<< HEAD
    // object is no longer connected
    _connected = false;
    _queryids.clear();
    _awaiting.clear();
=======
    // update the state
    _state = state;
>>>>>>> 54ef71a8

    // the connectors should be notified about the failure, but we postpone that so that
    // it can be triggered from the Core class via call to process() (so that Core can keep
    // all its timers up-to-date)
    _handler->onActive(this);
}

/**
 *  Check return value of a recv syscall
 *  @param  bytes       The bytes transferred
 *  @return boolean     True on success, false on failure (and we should leap out!)
 */
bool Tcp::updatetransferred(ssize_t result)
{
    // the operation can block, this is ok
    if (result < 0 && (errno == EAGAIN || errno == EWOULDBLOCK)) return true;

    // if there is a failure we leap out as well
    if (result <= 0) return fail(State::lost), false;
    
    // update the number of transferred bytes
    _transferred += result;

    // don't leap out
    return true;
}

/**
 *  Method that is called when the socket becomes active (readable in our case)
 */
void Tcp::notify()
{
    // @todo see https://tools.ietf.org/html/rfc7766#section-6.2.4
    // if we lose the connection while we have not yet received all responses, 
    // we SHOULD retry the TCP requests
    
    // if the socket is not yet connected, it might be connected right now
    if (_state == State::connecting) return upgrade();

    // We can be in two receive states: the first state is that we're waiting for the
    // size of the buffer. The second state is that we are waiting for the response content itself.
    // To determine in what state we're in, we can check how many bytes have been transferred.
    // If that's less than 2 then we're still waiting for the response size.
    if (_transferred < sizeof(uint16_t))
    {
        // read one or two bytes into the _size variable
        const auto result = ::recv(_fd, (uint8_t*)&_size + _transferred, sizeof(uint16_t) - _transferred, MSG_DONTWAIT);

        // if there is a failure we leap out
        if (!updatetransferred(result)) return;

        // if we still haven't received the two bytes we should leap out here
        if (_transferred < sizeof(uint16_t)) return;

        // OK: the size of the rest of the frame was received, we know how much to allocate
        // update the size
        _size = ntohs(_size);

        // size the buffer accordingly
        _buffer.resize(_size);
    }

    // calculate offset into the buffer
    size_t offset = _transferred - sizeof(uint16_t);

    // This is the second state of the Tcp state machine. At this point we know we have
    // received at least two bytes of the frame, and so we know we have resized the
    // buffer accordingly. All that's left to do is to await the full response content
    if (!updatetransferred(::recv(_fd, _buffer.data() + offset, _buffer.size() - offset, MSG_DONTWAIT))) return;

    // continue waiting if we have not yet received everything there is
    if (expected() > 0) return;

    // all data has been received, we can move the response content into a deferred list to be processed later
    add(_ip, move(_buffer));
    
    // for the next response we empty the buffer again
    _transferred = 0;
}

/**
 *  A response payload was received with this ID
 *  @param  id    The identifier
 */
void Tcp::onReceivedId(uint16_t id)
{
    // leap out if we're in the failure state
    if (!_connected && _identifier == nullptr) return;

    // find the list of queries that are awaiting to be sent
    auto iter = _awaiting.find(id);

    // if there are no queries with this ID, we can leap out now
    if (iter == _awaiting.end())
    {
        // forget that this query is in flight
        _queryids.erase(id);

        // leap out
        return;
    }

    // send it now
    if (sendimpl(iter->second)) _awaiting.erase(iter);

    // oops, forget about this tcp connection
    else fail();
}

/**
 *  Invoke callback handlers for buffered raw responses
 *  @param      watcher   The watcher to keep track if the parent object remains valid
 *  @param      maxcalls  The max number of callback handlers to invoke
 *  @return     number of callback handlers invoked
 */
size_t Tcp::process(size_t maxcalls)
{
    // the object could destruct in the meantime, because there are call to userspace
    Watcher watcher(this);
    
    // number of calls made
    size_t calls = 0;
    
    // inform all connectors that the socket became connected or that the connection failed
    while (calls < maxcalls && !_connectors.empty() && _state != State::connecting)
    {
        // get the oldest connector
        auto *connector = _connectors.front();
        
        // remove it from the vector
        _connectors.pop_front();
        
        // report the connection (note that it is technically possible (but unlikely) that the socket is 
        // already in a lost state by now, but we still report it as 'connected', which has the consequence
        // that callers might use this socket to send out messages anyway, so they should check the return
        // value of the send() method)
        bool result = _state == State::failed ? connector->onFailure(_ip) : connector->onConnected(_ip, this);
        
        // if there was no call to user-space we can proceed (`this` cannot be destructed)
        if (!result) continue;
        
        // update bookkeeping
        calls += 1;
        
        // stop if userspace destructed us
        if (!watcher.valid()) return calls;
    }

    // call base to deliver buffered responses to the lookups
    calls += Socket::process(maxcalls - calls);

    // stop if userspace destructed us
    if (!watcher.valid()) return calls;

    // if the connection was lost while we have subscribers, we notify them as well
    while (maxcalls > calls && _state == State::lost && !_processors.empty())
    {
        // front of the set
        auto iter = _processors.begin();
        
        // get the oldest processor
        auto *processor = std::get<2>(*iter);
        
        // remove from the set
        _processors.erase(iter);
        
        // notify the processor
        if (!processor->onLost(_ip)) continue;
        
        // update bookkeeping
        calls += 1;
        
        // stop if userspace destructed us
        if (!watcher.valid()) return calls;
    }
    
    // check if the socket is unused now (our reset() method has some safety checks)
    reset();
    
    // done
    return calls;
}

/**
 *  Subscribe to this socket (wait for the socket to be connected)
 *  @param  connector   the object that subscribes
 *  @return Connecting  the object that can be used to unsubscribe
 */
Connecting *Tcp::subscribe(Connector *connector)
{
    // this is not possible if the connection is already in a failed state (in all other
    // cases (even state_lost!) subscribing is possible and will eventually result in a call 
    // to either onConnected() or onFailed())
    if (_state == State::failed) return nullptr;
    
    // add the connector to be notified later when the connection is available
    _connectors.push_back(connector);
    
    // in case we're not yet connected we already wait for the connection to be ready,
    // and when we already have connectors, the parent was already informed
    if (_state == State::connecting || _connectors.size() > 1) return this;
    
    // notify the parent that there are actions to be performed
    _handler->onActive(this);
    
    // report success
    return this;
}

/**
 *  Unsubscribe from the socket (in case a connector is no longer interested in the connect
 *  @param  connector   the object that unsubscribes
 */
void Tcp::unsubscribe(Connector *connector)
{
    // remove the connector from the vector
    _connectors.erase(std::remove(_connectors.begin(), _connectors.end(), connector), _connectors.end());
    
    // check if the socket is unused now (our reset() method has some safety checks)
    reset();
}

/**
 *  Method that is called when there are no more subscribers, and that 
 *  is implemented in the derived classes. Watch out: this method can be called
 *  in the middle of loop through sockets so the implementation must be careful.
 */
void Tcp::reset()
{
    // if we still have connectors or subscribers this should not do anything
    if (subscribers() > 0 || !_connectors.empty()) return;
    
    // there are no more subscribers, we are going to tell the parent about it
    auto *handler = (Tcp::Handler *)_handler;
    
    // notify our parent (note that this will immediately destruct `this`)
    handler->onUnused(this);
}

/**
 *  End of namespace
 */
}
<|MERGE_RESOLUTION|>--- conflicted
+++ resolved
@@ -14,11 +14,8 @@
 #include "../include/dnscpp/loop.h"
 #include "../include/dnscpp/query.h"
 #include "../include/dnscpp/watcher.h"
-<<<<<<< HEAD
 #include "../include/dnscpp/query.h"
-=======
 #include "../include/dnscpp/processor.h"
->>>>>>> 54ef71a8
 #include "blocking.h"
 #include "connector.h"
 #include <cassert>
@@ -157,7 +154,6 @@
  */
 Inbound *Tcp::send(const Query &query)
 {
-<<<<<<< HEAD
     // check if this query id is inflight
     if (_queryids.count(query.id()))
     {
@@ -183,15 +179,9 @@
  */
 Inbound *Tcp::sendimpl(const Query &query)
 {
-=======
-    // @todo see https://tools.ietf.org/html/rfc7766#section-7
-    // We MUST avoid having duplicate ID's that are active on the same connection,
-    // for example by delaying queries with identical ids until earlier queries are ready
-    
     // if the connection was already lost in the meantime
     if (_state != State::connected) return nullptr;
     
->>>>>>> 54ef71a8
     // make the socket blocking
     Blocking blocking(_fd);
 
@@ -262,15 +252,8 @@
     // reset the identifier
     _identifier = nullptr;
     
-<<<<<<< HEAD
-    // object is no longer connected
-    _connected = false;
-    _queryids.clear();
-    _awaiting.clear();
-=======
     // update the state
     _state = state;
->>>>>>> 54ef71a8
 
     // the connectors should be notified about the failure, but we postpone that so that
     // it can be triggered from the Core class via call to process() (so that Core can keep
@@ -290,7 +273,7 @@
 
     // if there is a failure we leap out as well
     if (result <= 0) return fail(State::lost), false;
-    
+
     // update the number of transferred bytes
     _transferred += result;
 
@@ -357,8 +340,8 @@
  */
 void Tcp::onReceivedId(uint16_t id)
 {
-    // leap out if we're in the failure state
-    if (!_connected && _identifier == nullptr) return;
+    // if the connection was already lost in the meantime
+    if (_state != State::connected) return;
 
     // find the list of queries that are awaiting to be sent
     auto iter = _awaiting.find(id);
@@ -377,7 +360,7 @@
     if (sendimpl(iter->second)) _awaiting.erase(iter);
 
     // oops, forget about this tcp connection
-    else fail();
+    else fail(State::failed);
 }
 
 /**
@@ -403,49 +386,49 @@
         // remove it from the vector
         _connectors.pop_front();
         
-        // report the connection (note that it is technically possible (but unlikely) that the socket is 
+        // report the connection (note that it is technically possible (but unlikely) that the socket is
         // already in a lost state by now, but we still report it as 'connected', which has the consequence
         // that callers might use this socket to send out messages anyway, so they should check the return
         // value of the send() method)
         bool result = _state == State::failed ? connector->onFailure(_ip) : connector->onConnected(_ip, this);
-        
+
         // if there was no call to user-space we can proceed (`this` cannot be destructed)
         if (!result) continue;
+
+        // update bookkeeping
+        calls += 1;
+
+        // stop if userspace destructed us
+        if (!watcher.valid()) return calls;
+    }
+
+    // call base to deliver buffered responses to the lookups
+    calls += Socket::process(maxcalls - calls);
+
+    // stop if userspace destructed us
+    if (!watcher.valid()) return calls;
+
+    // if the connection was lost while we have subscribers, we notify them as well
+    while (maxcalls > calls && _state == State::lost && !_processors.empty())
+    {
+        // front of the set
+        auto iter = _processors.begin();
+
+        // get the oldest processor
+        auto *processor = std::get<2>(*iter);
+
+        // remove from the set
+        _processors.erase(iter);
         
+        // notify the processor
+        if (!processor->onLost(_ip)) continue;
+
         // update bookkeeping
         calls += 1;
         
         // stop if userspace destructed us
         if (!watcher.valid()) return calls;
     }
-
-    // call base to deliver buffered responses to the lookups
-    calls += Socket::process(maxcalls - calls);
-
-    // stop if userspace destructed us
-    if (!watcher.valid()) return calls;
-
-    // if the connection was lost while we have subscribers, we notify them as well
-    while (maxcalls > calls && _state == State::lost && !_processors.empty())
-    {
-        // front of the set
-        auto iter = _processors.begin();
-        
-        // get the oldest processor
-        auto *processor = std::get<2>(*iter);
-        
-        // remove from the set
-        _processors.erase(iter);
-        
-        // notify the processor
-        if (!processor->onLost(_ip)) continue;
-        
-        // update bookkeeping
-        calls += 1;
-        
-        // stop if userspace destructed us
-        if (!watcher.valid()) return calls;
-    }
     
     // check if the socket is unused now (our reset() method has some safety checks)
     reset();
@@ -462,7 +445,7 @@
 Connecting *Tcp::subscribe(Connector *connector)
 {
     // this is not possible if the connection is already in a failed state (in all other
-    // cases (even state_lost!) subscribing is possible and will eventually result in a call 
+    // cases (even state_lost!) subscribing is possible and will eventually result in a call
     // to either onConnected() or onFailed())
     if (_state == State::failed) return nullptr;
     
